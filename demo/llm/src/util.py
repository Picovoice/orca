import time
from dataclasses import dataclass
<<<<<<< HEAD
=======
from datetime import datetime
from typing import Tuple
>>>>>>> 4ac5b6a4


@dataclass
class Colors:
    GREEN = "\033[92m"
    RESET = "\033[0m"
    BOLD = "\033[1m"


@dataclass
class Timer:
    time_llm_request: float = -1.0
    time_first_llm_token: float = -1.0
    time_last_llm_token: float = -1.0
    time_first_synthesis_request: float = -1.0
    time_first_audio: float = -1.0
    initial_audio_delay: float = 0.0

    before_first_audio: bool = True
    _is_first_synthesis_request: bool = True
    _num_tokens: int = 0

    @staticmethod
    def _get_time() -> float:
        return time.time()

    def log_time_llm_request(self) -> None:
        self.time_llm_request = self._get_time()

    def log_time_first_llm_token(self) -> None:
        self.time_first_llm_token = self._get_time()

    def log_time_last_llm_token(self) -> None:
        self.time_last_llm_token = self._get_time()

    def maybe_log_time_first_synthesis_request(self) -> None:
        if self._is_first_synthesis_request:
            self.time_first_synthesis_request = self._get_time()
            self._is_first_synthesis_request = False

    def maybe_log_time_first_audio(self) -> None:
        if self.before_first_audio:
            self.time_first_audio = self._get_time()
            self.before_first_audio = False

    def increment_num_tokens(self) -> None:
        self._num_tokens += 1

    @property
    def is_first_token(self) -> bool:
        return self._num_tokens == 0

    def set_initial_audio_delay(self, delay: float) -> None:
        self.initial_audio_delay = delay

    def reset(self) -> None:
        self.time_llm_request = -1.0
        self.time_first_llm_token = -1.0
        self.time_last_llm_token = -1.0
        self.time_first_synthesis_request = -1.0
        self.time_first_audio = -1.0
        self.initial_audio_delay = 0.0

        self._is_first_synthesis_request = True
        self.before_first_audio = True

        self._num_tokens = 0

    @staticmethod
    def _to_rounded_string(t: float) -> str:
        return f"{round(t, 1):.1f}s"

    def num_seconds_to_first_audio(self) -> float:
        return self.time_first_audio - self.time_first_llm_token

    def num_seconds_to_first_token(self) -> float:
        return self.time_first_llm_token - self.time_llm_request


class ProgressPrinter:
    TIMER_BAR_MAX_RED_SECONDS = 2.0
    TIMER_BAR_SYMBOLS_PER_SECONDS = 50
    TIMER_BAR_SYMBOL = ">"

    TIMER_MESSAGE_LLM = "Time to wait for LLM: "
    TIMER_MESSAGE_TTS = "Time to wait for TTS: "

    MAX_GREEN_VALUE = 0.6
    MAX_RED_VALUE = 0.75

    def __init__(
            self,
            timer_message_llm: str = TIMER_MESSAGE_LLM,
            timer_message_tts: str = TIMER_MESSAGE_TTS,
            timer_bar_max_red_seconds: float = TIMER_BAR_MAX_RED_SECONDS,
            timer_bar_symbols_per_second: float = TIMER_BAR_SYMBOLS_PER_SECONDS,
            timer_bar_symbol: str = TIMER_BAR_SYMBOL,
    ) -> None:
        self._progress_bar_symbols_per_second = timer_bar_symbols_per_second
        self._progress_bar_color_max = timer_bar_max_red_seconds * timer_bar_symbols_per_second
        self._progress_bar_symbol = timer_bar_symbol

        self._timer_message_llm = timer_message_llm
        self._timer_message_tts = timer_message_tts

    @staticmethod
    def _colored_string(text: str, red: float, green: float, blue: float, bold: bool = False) -> str:
        s = Colors.BOLD if bold else ""
        s = f"{s}\033[38;2;{int(red * 255)};{int(green * 255)};{int(blue * 255)}m{text}\033[0m"
        return s

    def _print_colored_progress_bar(self, num_seconds: float, bold: bool = False) -> Tuple[float, float, float]:

        red = 0
        green = self.MAX_GREEN_VALUE
        blue = 0

        half_max_length = self._progress_bar_color_max // 2

        length = int(num_seconds * self._progress_bar_symbols_per_second)
        for i in range(length):

            if i < half_max_length:
                red = min(i / (half_max_length - 1), self.MAX_RED_VALUE)
            else:
                green = max(0.5 - (i - half_max_length) / (half_max_length - 1), 0)

            print(f"{self._colored_string(self._progress_bar_symbol, red, green, blue, bold=bold)}", end="")

        return red, green, blue

    def _print_timer_bar_llm(self, num_seconds_first_llm_token: float) -> None:
        print(self._colored_string(self._timer_message_llm, 0, self.MAX_GREEN_VALUE, 0), end="")

        red, green, blue = self._print_colored_progress_bar(num_seconds_first_llm_token)

        num_seconds_string = f"{round(num_seconds_first_llm_token, 1):.1f}s"
        print(f" {self._colored_string(num_seconds_string, red, green, blue)}", flush=True)

    def _print_timer_bar_tts(self, num_seconds_first_audio: float) -> None:
        print(self._colored_string(self._timer_message_tts, 0, self.MAX_GREEN_VALUE, 0, bold=True), end="")

        red, green, blue = self._print_colored_progress_bar(num_seconds_first_audio, bold=True)

        num_seconds_string = f"{round(num_seconds_first_audio, 1):.1f}s"
        print(f" {self._colored_string(num_seconds_string, red, green, blue, bold=True)}", flush=True)

    def print_timing_stats(self, num_seconds_first_llm_token: float, num_seconds_first_audio: float) -> None:
        print()
        self._print_timer_bar_llm(num_seconds_first_llm_token)
        self._print_timer_bar_tts(num_seconds_first_audio)


__all__ = [
    "Colors",
    "ProgressPrinter",
    "Timer",
]<|MERGE_RESOLUTION|>--- conflicted
+++ resolved
@@ -1,10 +1,6 @@
 import time
 from dataclasses import dataclass
-<<<<<<< HEAD
-=======
-from datetime import datetime
 from typing import Tuple
->>>>>>> 4ac5b6a4
 
 
 @dataclass
