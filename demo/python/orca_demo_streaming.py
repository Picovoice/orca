--- conflicted
+++ resolved
@@ -10,12 +10,11 @@
 #
 
 import argparse
-<<<<<<< HEAD
 import re
-=======
+
 import json
 import os
->>>>>>> 4ac5b6a4
+
 import struct
 import time
 import wave
@@ -89,11 +88,8 @@
                 CUSTOM_PRON_SEPARATOR in token)
 
     for itok, tok in enumerate(text.split()):
-<<<<<<< HEAD
         if is_valid_custom_pron(tok):
             tok = tok.replace('_', ' ')
-=======
->>>>>>> 4ac5b6a4
         if itok == len(text.split()) - 1:
             yield tok
         else:
@@ -107,11 +103,7 @@
     output_path = args.output_path
     text = args.text
     no_audio = args.no_audio
-<<<<<<< HEAD
-    save_audio_chunks = args.save_audio_chunks
-=======
     save_metadata_folder = args.save_metadata_folder
->>>>>>> 4ac5b6a4
 
     if not output_path.lower().endswith('.wav'):
         raise ValueError('Given argument --output_path must have WAV file extension')
@@ -173,15 +165,6 @@
         pcm = [sample for chunk_metadata in pcm_chunks_metadata for sample in chunk_metadata.pcm]
 
         save_wav(output_path=output_path, pcm=pcm, sample_rate=orca.sample_rate)
-
-        if save_audio_chunks:
-            for i, chunk_metadata in enumerate(pcm_chunks_metadata):
-                pcm = chunk_metadata.pcm
-                with wave.open(output_path.replace('.wav', f'_{i}.wav'), "wb") as output_file:
-                    output_file.setnchannels(1)
-                    output_file.setsampwidth(2)
-                    output_file.setframerate(orca.sample_rate)
-                    output_file.writeframes(struct.pack(f"{len(pcm)}h", *pcm))
 
         print(
             f"Generated {len(pcm_chunks_metadata)} audio chunk{'' if len(pcm_chunks_metadata) == 1 else 's'} "
@@ -238,17 +221,9 @@
         action='store_true',
         help='Do not play audio')
     parser.add_argument(
-<<<<<<< HEAD
-        '--save-audio-chunks',
-        action='store_true',
-        help=
-        'Saves audio chunks as separate WAV files with the same name as the output file but with '
-        'an index appended to the name.')
-=======
         '--save-metadata-folder',
         default=None,
         help='Path to save metadata for creating animations',
     )
->>>>>>> 4ac5b6a4
 
     main(parser.parse_args())